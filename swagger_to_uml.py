--- conflicted
+++ resolved
@@ -360,12 +360,8 @@
     @staticmethod
     def from_file(filename):
         loader = json.load
-<<<<<<< HEAD
-        if filename.endswith('.yml'):
+        if filename.endswith('.yml') or filename.endswith('.yaml'):
             import yaml
-=======
-        if filename.endswith('.yml') or filename.endswith('.yaml'):
->>>>>>> d5db0fe8
             loader = yaml.load
         with open(filename, 'r') as fd:
             return Swagger.from_dict(loader(fd))
